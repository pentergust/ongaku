# Byte-compiled / optimized / DLL files
__pycache__/
*.py[cod]
*$py.class

# C extensions
*.so

# Distribution / packaging
.Python
build/
develop-eggs/
dist/
downloads/
eggs/
.eggs/
lib/
lib64/
parts/
sdist/
var/
wheels/
share/python-wheels/
*.egg-info/
.installed.cfg
*.egg
MANIFEST

# PyInstaller
#  Usually these files are written by a python script from a template
#  before PyInstaller builds the exe, so as to inject date/other infos into it.
*.manifest
*.spec

# Installer logs
pip-log.txt
pip-delete-this-directory.txt

# Unit test / coverage reports
htmlcov/
.tox/
.nox/
.coverage
.coverage.*
.cache
nosetests.xml
coverage.xml
*.cover
*.py,cover
.hypothesis/
.pytest_cache/
cover/

# Translations
*.mo
*.pot

# Django stuff:
*.log
local_settings.py
db.sqlite3
db.sqlite3-journal

# Flask stuff:
instance/
.webassets-cache

# Scrapy stuff:
.scrapy

# Sphinx documentation
docs/_build/

# PyBuilder
.pybuilder/
target/

# Jupyter Notebook
.ipynb_checkpoints

# IPython
profile_default/
ipython_config.py

# pyenv
#   For a library or package, you might want to ignore these files since the code is
#   intended to run in multiple environments; otherwise, check them in:
# .python-version

# pipenv
#   According to pypa/pipenv#598, it is recommended to include Pipfile.lock in version control.
#   However, in case of collaboration, if having platform-specific dependencies or dependencies
#   having no cross-platform support, pipenv may install dependencies that don't work, or not
#   install all needed dependencies.
#Pipfile.lock

# poetry
#   Similar to Pipfile.lock, it is generally recommended to include poetry.lock in version control.
#   This is especially recommended for binary packages to ensure reproducibility, and is more
#   commonly ignored for libraries.
#   https://python-poetry.org/docs/basic-usage/#commit-your-poetrylock-file-to-version-control
#poetry.lock

# pdm
#   Similar to Pipfile.lock, it is generally recommended to include pdm.lock in version control.
#pdm.lock
#   pdm stores project-wide configurations in .pdm.toml, but it is recommended to not include it
#   in version control.
#   https://pdm.fming.dev/#use-with-ide
.pdm.toml

# PEP 582; used by e.g. github.com/David-OConnor/pyflow and github.com/pdm-project/pdm
__pypackages__/

# Celery stuff
celerybeat-schedule
celerybeat.pid

# SageMath parsed files
*.sage.py

# Environments
.env
.venv
env/
venv/
ENV/
env.bak/
venv.bak/

# Spyder project settings
.spyderproject
.spyproject

# Rope project settings
.ropeproject

# mkdocs documentation
/site

# mypy
.mypy_cache/
.dmypy.json
dmypy.json

# Pyre type checker
.pyre/

# pytype static type analyzer
.pytype/

# Cython debug symbols
cython_debug/

# PyCharm
#  JetBrains specific template is maintained in a separate JetBrains.gitignore that can
#  be found at https://github.com/github/gitignore/blob/main/Global/JetBrains.gitignore
#  and can be added to the global gitignore or merged into this file.  For a more nuclear
#  option (not recommended) you can uncomment the following to ignore the entire idea folder.
#.idea/

testing.py
<<<<<<< HEAD
testing_*.py
./vscode*
=======
testing_*.py
>>>>>>> 481fddcb
<|MERGE_RESOLUTION|>--- conflicted
+++ resolved
@@ -160,9 +160,5 @@
 #.idea/
 
 testing.py
-<<<<<<< HEAD
 testing_*.py
-./vscode*
-=======
-testing_*.py
->>>>>>> 481fddcb
+./vscode*