--- conflicted
+++ resolved
@@ -1,738 +1,653 @@
-"""Rest client.
-
-All REST based actions, happen in here.
-"""
-
-from __future__ import annotations
-
-import enum
-import typing as t
-
-import aiohttp
-import hikari
-
-from .abc.filters import Filter
-from .abc.lavalink import ExceptionError
-from .abc.lavalink import Info
-from .abc.player import Player
-from .abc.player import PlayerVoice
-from .abc.session import Session
-from .abc.track import Playlist
-from .abc.track import SearchResult
-from .abc.track import Track
-from .errors import BuildException
-from .errors import LavalinkException
-
-from . import internal
-
-_logger = internal.logger.getChild("rest")
-
-if t.TYPE_CHECKING:
-    from .client import Client
-
-__all__ = ("RESTClient",)
-
-
-class _HttpMethod(enum.Enum):
-    GET = "GET"
-    POST = "POST"
-    PATCH = "PATCH"
-    DELETE = "DELETE"
-
-
-class RESTClient:
-    """Base REST Client.
-
-    The base REST client, for all rest related actions.
-
-    !!! WARNING
-        Please do not create this on your own. Please use the rest attribute, in the base client object you created.
-    """
-
-    def __init__(self, client: Client) -> None:
-        self._client = client
-
-        self._rest_track = RESTTrack(self)
-        self._rest_player = RESTPlayer(self)
-        self._rest_session = RESTSession(self)
-
-        self._session: aiohttp.ClientSession | None = None
-
-    @property
-    def track(self) -> RESTTrack:
-        """The track related rest actions."""
-        return self._rest_track
-
-    @property
-    def player(self) -> RESTPlayer:
-        """The player related rest actions."""
-        return self._rest_player
-
-    @property
-    def session(self) -> RESTSession:
-        """The session related rest actions."""
-        return self._rest_session
-
-    async def fetch_info(self) -> Info:
-        """Fetch information.
-
-        Fetch the information about the Lavalink server.
-
-        Raises
-        ------
-        LavalinkException
-            If an error code of 4XX or 5XX is received, if if no data is received at all, when data was expected.
-        BuildException
-            Failure to build `abc.Info`
-
-        Returns
-        -------
-        Info
-            Returns an information object.
-        """
-        try:
-            _logger.log(internal.Trace.LEVEL, f"running GET /info")
-            resp = await self._rest_handler(
-                "/info", self._client._internal.headers, _HttpMethod.GET
-            )
-        except LavalinkException:
-            raise
-        except ValueError as e:
-            raise LavalinkException(e)
-
-        try:
-            info_resp = Info._from_payload(resp)
-        except Exception as e:
-            raise BuildException(e)
-
-        return info_resp
-
-    async def _rest_handler(
-        self,
-        url: str,
-        headers: t.Mapping[str, t.Any],
-        method: _HttpMethod,
-        json: t.Mapping[str, t.Any] | t.Sequence[t.Any] = {},
-        params: t.Mapping[str, t.Any] = {},
-    ) -> t.Mapping[str, t.Any]:
-        async with aiohttp.ClientSession() as session:
-<<<<<<< HEAD
-            _logger.log(internal.Trace.LEVEL, f"running aiohttp client")
-            if method == _HttpMethod.GET:
-                try:
-                    async with session.get(
-                        self._client._internal.base_uri + url, headers=headers, **kwargs
-                    ) as response:
-                        if response.status >= 400:
-                            raise LavalinkException(
-                                f"A {response.status} error has occurred."
-                            )
-
-                        try:
-                            payload = await response.json()
-                        except Exception:
-                            raise ValueError(
-                                "Json data was not received from the response."
-                            )
-
-                        return payload
-                except Exception as e:
-                    raise LavalinkException(e)
-
-            if method == _HttpMethod.POST:
-                try:
-                    async with session.post(
-                        self._client._internal.base_uri + url, headers=headers, **kwargs
-                    ) as response:
-                        if response.status >= 400:
-                            raise LavalinkException(
-                                f"A {response.status} error has occurred."
-                            )
-
-                        try:
-                            payload = await response.json()
-                        except Exception:
-                            raise ValueError(
-                                "Json data was not received from the response."
-                            )
-
-                        return payload
-                except Exception as e:
-                    raise LavalinkException(e)
-
-            if method == _HttpMethod.PATCH:
-                try:
-                    async with session.patch(
-                        self._client._internal.base_uri + url, headers=headers, **kwargs
-                    ) as response:
-                        if response.status >= 400:
-                            raise LavalinkException(
-                                f"A {response.status} error has occurred."
-                            )
-
-                        try:
-                            payload = await response.json()
-                        except Exception as e:
-                            raise ValueError(f"Data was not received: {e}")
-
-                        return payload
-                except Exception as e:
-                    raise LavalinkException(e)
-
-            if method == _HttpMethod.DELETE:
-                try:
-                    async with session.delete(
-                        self._client._internal.base_uri + url, headers=headers, **kwargs
-                    ) as response:
-                        if response.status >= 400:
-                            raise LavalinkException(
-                                f"A {response.status} error has occurred."
-                            )
-
-                        try:
-                            payload = await response.json()
-                        except Exception:
-                            raise ValueError(
-                                "Json data was not received from the response."
-                            )
-
-                        return payload
-                except Exception as e:
-                    raise LavalinkException(e)
-=======
-            try:
-                async with session.request(
-                    method.value,
-                    self._client._internal.base_uri + url,
-                    headers=headers,
-                    json=json,
-                    params=params,
-                ) as response:
-                    if response.status >= 400:
-                        raise LavalinkException(
-                            f"A {response.status} error has occurred."
-                        )
-
-                    try:
-                        payload = await response.json()
-                    except Exception:
-                        raise ValueError(
-                            "Json data was not received from the response."
-                        )
-
-                    return payload
-            except Exception as e:
-                raise LavalinkException(e)
->>>>>>> 2123c857
-
-
-class RESTSession:
-    """REST Session.
-
-    !!! WARNING
-        Please do not create this on your own. Please use the rest attribute, in the base client object you created.
-    """
-
-    def __init__(self, rest: RESTClient) -> None:
-        self._rest = rest
-
-    async def update(self, session_id: str) -> Session:
-        """Session Update.
-
-        Update the current session.
-
-        Parameters
-        ----------
-        session_id : str
-            The Session ID connected to the update.
-
-        Raises
-        ------
-        LavalinkException
-            If an error code of 4XX or 5XX is received, if if no data is received at all, when data was expected.
-        BuildException
-            Failure to build the session object.
-
-        Returns
-        -------
-        Session
-            The session object information.
-        """
-        try:
-            _logger.log(internal.Trace.LEVEL, f"running PATCH /sessions/{session_id}")
-            resp = await self._rest._rest_handler(
-                "/sessions/" + session_id,
-                self._rest._client._internal.headers,
-                _HttpMethod.PATCH,
-            )
-        except LavalinkException:
-            raise
-        except ValueError as e:
-            raise LavalinkException(e)
-
-        try:
-            session_model = Session._from_payload(resp)
-        except Exception as e:
-            raise BuildException(e)
-
-        return session_model
-
-
-class RESTPlayer:
-    """REST Player.
-
-    !!! WARNING
-        Please do not create this on your own. Please use the rest attribute, in the base client object you created.
-    """
-
-    def __init__(self, rest: RESTClient) -> None:
-        self._rest = rest
-
-    async def fetch_all(self, session_id: str) -> t.Sequence[Player] | None:
-        """Fetch all players.
-
-        Fetch all of the players in the current session.
-
-        Parameters
-        ----------
-        session_id : str
-            The Session ID that the players are attached too.
-
-        Raises
-        ------
-        LavalinkException
-            If an error code of 4XX or 5XX is received, if if no data is received at all, when data was expected.
-        BuildException
-            Failure to build the player object.
-
-        Returns
-        -------
-        typing.Sequence[Player]
-            The players that are attached to the session.
-        """
-        try:
-            _logger.log(internal.Trace.LEVEL, f"running GET /sessions/{session_id}/players")
-            resp = await self._rest._rest_handler(
-                "/sessions/" + session_id + "/players",
-                self._rest._client._internal.headers,
-                _HttpMethod.GET,
-            )
-        except LavalinkException:
-            raise
-        except ValueError as e:
-            raise LavalinkException(e)
-
-        player_list: list[Player] = []
-
-        for _, value in resp.items():
-            try:
-                player_model = Player._from_payload(value)
-            except Exception as e:
-                raise BuildException(e)
-
-            player_list.append(player_model)
-
-        return player_list
-
-    async def fetch(self, session_id: str, guild_id: hikari.Snowflake) -> Player | None:
-        """Fetch a player.
-
-        Fetch a specific player, for the specified Guild id.
-
-        Parameters
-        ----------
-        session_id : str
-            The Session ID that the players are attached too.
-        guild_id : hikari.Snowflake
-            The Guild ID that the player is attached to.
-
-        Raises
-        ------
-        LavalinkException
-            If an error code of 4XX or 5XX is received, if if no data is received at all, when data was expected.
-        BuildException
-            Failure to build the player object.
-
-        Returns
-        -------
-        Player
-            The player that was found for the specified guild.
-        """
-        try:
-            _logger.log(internal.Trace.LEVEL, f"running GET /sessions/{session_id}/players/{guild_id}")
-            resp = await self._rest._rest_handler(
-                "/sessions/" + session_id + "/players/" + str(guild_id),
-                self._rest._client._internal.headers,
-                _HttpMethod.GET,
-            )
-        except LavalinkException:
-            raise
-        except ValueError as e:
-            raise LavalinkException(e)
-
-        try:
-            player_model = Player._from_payload(resp)
-        except Exception as e:
-            raise BuildException(e)
-
-        return player_model
-
-    async def update(
-        self,
-        guild_id: hikari.Snowflake,
-        session_id: str,
-        *,
-        track: hikari.UndefinedNoneOr[Track] = hikari.UNDEFINED,
-        position: hikari.UndefinedOr[int] = hikari.UNDEFINED,
-        end_time: hikari.UndefinedOr[int] = hikari.UNDEFINED,
-        volume: hikari.UndefinedOr[int] = hikari.UNDEFINED,
-        paused: hikari.UndefinedOr[bool] = hikari.UNDEFINED,
-        filter: hikari.UndefinedNoneOr[Filter] = hikari.UNDEFINED,
-        voice: hikari.UndefinedOr[PlayerVoice] = hikari.UNDEFINED,
-        no_replace: bool = True,
-    ) -> Player:
-        """Update a player.
-
-        Update a specific player, for the specified Guild id.
-
-        !!! info
-            If no_replace is True, then setting a track to the track option, will not do anything.
-
-        Parameters
-        ----------
-        session_id : str
-            The Session ID that the players are attached too.
-        guild_id : hikari.Snowflake
-            The Guild ID that the player is attached to.
-        track : hikari.UndefinedNoneOr[Track]
-            The track you wish to set.
-        position : hikari.UndefinedNoneOr[int]
-            The new position for the track.
-        end_time : hikari.UndefinedNoneOr[int]
-            The end time for the track.
-        volume : hikari.UndefinedNoneOr[int]
-            The volume of the player.
-        paused : hikari.UndefinedNoneOr[bool]
-            Whether or not to pause the player.
-        filter : hikari.UndefinedNoneOr[Filter]
-            The filter you wish to set, or remove.
-        voice : hikari.UndefinedNoneOr[PlayerVoice]
-            The player voice object you wish to set.
-        no_replace : bool
-            Whether or not the track can be replaced.
-
-        Raises
-        ------
-        LavalinkException
-            If an error code of 4XX or 5XX is received, if if no data is received at all, when data was expected.
-        BuildException
-            Failure to build the player object.
-
-        Returns
-        -------
-        Player
-            The player that was found for the specified guild.
-        """
-        patch_data: dict[str, t.Any] = {}
-
-        if track != hikari.UNDEFINED:
-            if track is None:
-                patch_data.update(
-                    {
-                        "track": {
-                            "encoded": None,
-                        }
-                    }
-                )
-            else:
-                patch_data.update(
-                    {
-                        "track": {
-                            "encoded": track.encoded,
-                        }
-                    }
-                )
-
-        if position != hikari.UNDEFINED:
-            patch_data.update({"position": position})
-
-        if end_time != hikari.UNDEFINED:
-            patch_data.update({"endTime": end_time})
-
-        if volume != hikari.UNDEFINED:
-            patch_data.update({"volume": volume})
-
-        if paused != hikari.UNDEFINED:
-            patch_data.update({"paused": paused})
-
-        if voice != hikari.UNDEFINED:
-            patch_data.update(
-                {
-                    "voice": {
-                        "token": voice.token,
-                        "endpoint": voice.endpoint[6:],
-                        "sessionId": voice.session_id,
-                    }
-                }
-            )
-
-        if filter != hikari.UNDEFINED:
-            if filter is None:
-                patch_data.update({"filters": None})
-            else:
-                patch_data.update({"filters": filter._build()})
-        new_headers = self._rest._client._internal.headers.copy()
-
-        new_headers.update({"Content-Type": "application/json"})
-
-        params = {"noReplace": "false"}
-
-        if no_replace:
-            params.update({"noReplace": "true"})
-
-        try:
-            _logger.log(internal.Trace.LEVEL, f"running PATCH /sessions/{session_id}/players/{guild_id} with params: {params} and json: {patch_data}")
-            resp = await self._rest._rest_handler(
-                "/sessions/" + session_id + "/players/" + str(guild_id),
-                self._rest._client._internal.headers,
-                _HttpMethod.PATCH,
-                json=patch_data,
-                params=params,
-            )
-        except LavalinkException:
-            raise
-        except ValueError as e:
-            raise LavalinkException(e)
-
-        try:
-            player_model = Player._from_payload(resp)
-        except Exception as e:
-            raise BuildException(e)
-
-        return player_model
-
-    async def delete(self, session_id: str, guild_id: hikari.Snowflake) -> None:
-        """Delete player.
-
-        Delete a specific player, from the specified guild.
-
-        Parameters
-        ----------
-        session_id : str
-            The Session ID that the players are attached too.
-        guild_id : hikari.Snowflake
-            The Guild ID that the player is attached to.
-
-        Raises
-        ------
-        LavalinkException
-            If an error code of 4XX or 5XX is received, if if no data is received at all, when data was expected.
-        ValueError
-            Json data could not be found or decoded.
-        """
-        try:
-            _logger.log(internal.Trace.LEVEL, f"running DELETE /sessions/{session_id}/players/{guild_id}")
-            await self._rest._rest_handler(
-                "/sessions/" + session_id + "/players/" + str(guild_id),
-                self._rest._client._internal.headers,
-                _HttpMethod.DELETE,
-            )
-        except LavalinkException:
-            raise
-        except ValueError as e:
-            raise LavalinkException(e)
-
-
-class RESTTrack:
-    """REST Track.
-
-    !!! WARNING
-        Please do not create this on your own. Please use the rest attribute, in the base client object you created.
-    """
-
-    def __init__(self, rest: RESTClient) -> None:
-        self._rest = rest
-
-    async def load(self, query: str) -> SearchResult | Playlist | Track | None:
-        """Load tracks.
-
-        Load tracks to be able to play on a player.
-
-        Parameters
-        ----------
-        query : str
-            The query for a track/url
-
-        Raises
-        ------
-        LavalinkException
-            If an error code of 4XX or 5XX is received, if if no data is received at all, when data was expected.
-        BuildException
-            If it fails to build the [SearchResult][ongaku.abc.track.SearchResult], [Playlist][ongaku.abc.track.Playlist] or [Track][ongaku.abc.track.Track]
-
-        Returns
-        -------
-        SearchResult
-            If it was not a url, you will always receive this.
-        Playlist
-            If a playlist url is sent, you will receive this option.
-        Track
-            If a song/track url is sent, you will receive this option.
-        """
-        params: dict[str, t.Any] = {"identifier": query}
-
-        try:
-            _logger.log(internal.Trace.LEVEL, f"running GET /loadtracks with params: {params}")
-            resp = await self._rest._rest_handler(
-                "/loadtracks",
-                self._rest._client._internal.headers,
-                _HttpMethod.GET,
-                params=params,
-            )
-        except LavalinkException:
-            raise
-        except ValueError as e:
-            raise LavalinkException(e)
-
-        load_type = resp["loadType"]
-
-        build = None
-
-        if load_type == "empty":
-            _logger.log(internal.Trace.LEVEL, f"loadType is empty.")
-
-        elif load_type == "error":
-            _logger.log(internal.Trace.LEVEL, f"loadType caused an error.")
-            raise LavalinkException(ExceptionError._from_payload(resp["data"]))
-
-        elif load_type == "search":
-            _logger.log(internal.Trace.LEVEL, f"loadType was a search result.")
-            build = SearchResult._from_payload(resp["data"])
-
-
-        elif load_type == "track":
-            _logger.log(internal.Trace.LEVEL, f"loadType was a track link.")
-            build = Track._from_payload(resp["data"])
-
-
-        elif load_type == "playlist":
-            _logger.log(internal.Trace.LEVEL, f"loadType was a playlist link.")
-            build = Playlist._from_payload(resp["data"])
-
-        else:
-            raise Exception("An unknown loadType was received.")
-        
-        return build
-
-    async def decode(self, code: str) -> Track:
-        """Decode a track.
-
-        Decode a track, from its BASE64 Object.
-
-        Parameters
-        ----------
-        code : str
-            The BASE64 code, of the specified track.
-
-        Raises
-        ------
-        LavalinkException
-            If an error code of 4XX or 5XX is received, if if no data is received at all, when data was expected.
-        BuildException
-            If it fails to build the [SearchResult][ongaku.abc.track.SearchResult], [Playlist][ongaku.abc.track.Playlist] or [Track][ongaku.abc.track.Track]
-
-        Returns
-        -------
-        Track
-            The track that came from the encoded code.
-        """
-        params = {"encodedTrack": code}
-
-        try:
-            _logger.log(internal.Trace.LEVEL, f"running GET /decodetrack with params: {params}")
-            resp = await self._rest._rest_handler(
-                self._rest._client._internal.base_uri + "/decodetrack",
-                self._rest._client._internal.headers,
-                _HttpMethod.GET,
-                params=params,
-            )
-        except LavalinkException:
-            raise
-        except ValueError as e:
-            raise LavalinkException(e)
-
-        try:
-            track = Track._from_payload(resp)
-        except Exception as e:
-            raise BuildException(e)
-
-        return track
-
-    async def decode_many(self, codes: t.Sequence[str]) -> t.Sequence[Track]:
-        """Decode multiple tracks.
-
-        Decode multiple tracks, via their BASE64 codes.
-
-        Parameters
-        ----------
-        codes : typing.Sequence[str]
-            The BASE64 codes, of the specified tracks.
-
-        Raises
-        ------
-        LavalinkException
-            If an error code of 4XX or 5XX is received, if if no data is received at all, when data was expected.
-        BuildException
-            If it fails to build the [SearchResult][ongaku.abc.track.SearchResult], [Playlist][ongaku.abc.track.Playlist] or [Track][ongaku.abc.track.Track]
-
-        Returns
-        -------
-        typing.Sequence[Track]
-            The track that came from the encoded code.
-        """
-        try:
-            _logger.log(internal.Trace.LEVEL, f"running GET /decodetracks with json: {[*codes]}")
-            resp = await self._rest._rest_handler(
-                self._rest._client._internal.base_uri + "/decodetracks",
-                self._rest._client._internal.headers,
-                _HttpMethod.GET,
-                json=[*codes],
-            )
-        except LavalinkException:
-            raise
-        except ValueError as e:
-            raise LavalinkException(e)
-
-        tracks: list[Track] = []
-        for t in resp.values():
-            try:
-                track = Track._from_payload(t)
-            except Exception as e:
-                raise BuildException(e)
-
-            tracks.append(track)
-
-        return tracks
-
-
-# MIT License
-
-# Copyright (c) 2023 MPlatypus
-
-# Permission is hereby granted, free of charge, to any person obtaining a copy
-# of this software and associated documentation files (the "Software"), to deal
-# in the Software without restriction, including without limitation the rights
-# to use, copy, modify, merge, publish, distribute, sublicense, and/or sell
-# copies of the Software, and to permit persons to whom the Software is
-# furnished to do so, subject to the following conditions:
-
-# The above copyright notice and this permission notice shall be included in all
-# copies or substantial portions of the Software.
-
-# THE SOFTWARE IS PROVIDED "AS IS", WITHOUT WARRANTY OF ANY KIND, EXPRESS OR
-# IMPLIED, INCLUDING BUT NOT LIMITED TO THE WARRANTIES OF MERCHANTABILITY,
-# FITNESS FOR A PARTICULAR PURPOSE AND NONINFRINGEMENT. IN NO EVENT SHALL THE
-# AUTHORS OR COPYRIGHT HOLDERS BE LIABLE FOR ANY CLAIM, DAMAGES OR OTHER
-# LIABILITY, WHETHER IN AN ACTION OF CONTRACT, TORT OR OTHERWISE, ARISING FROM,
-# OUT OF OR IN CONNECTION WITH THE SOFTWARE OR THE USE OR OTHER DEALINGS IN THE
-# SOFTWARE.
+"""Rest client.
+
+All REST based actions, happen in here.
+"""
+
+from __future__ import annotations
+
+import enum
+import typing as t
+
+import aiohttp
+import hikari
+
+from .abc.filters import Filter
+from .abc.lavalink import ExceptionError
+from .abc.lavalink import Info
+from .abc.player import Player
+from .abc.player import PlayerVoice
+from .abc.session import Session
+from .abc.track import Playlist
+from .abc.track import SearchResult
+from .abc.track import Track
+from .errors import BuildException
+from .errors import LavalinkException
+
+from . import internal
+
+_logger = internal.logger.getChild("rest")
+
+if t.TYPE_CHECKING:
+    from .client import Client
+
+__all__ = ("RESTClient",)
+
+
+class _HttpMethod(enum.Enum):
+    GET = "GET"
+    POST = "POST"
+    PATCH = "PATCH"
+    DELETE = "DELETE"
+
+
+class RESTClient:
+    """Base REST Client.
+
+    The base REST client, for all rest related actions.
+
+    !!! WARNING
+        Please do not create this on your own. Please use the rest attribute, in the base client object you created.
+    """
+
+    def __init__(self, client: Client) -> None:
+        self._client = client
+
+        self._rest_track = RESTTrack(self)
+        self._rest_player = RESTPlayer(self)
+        self._rest_session = RESTSession(self)
+
+        self._session: aiohttp.ClientSession | None = None
+
+    @property
+    def track(self) -> RESTTrack:
+        """The track related rest actions."""
+        return self._rest_track
+
+    @property
+    def player(self) -> RESTPlayer:
+        """The player related rest actions."""
+        return self._rest_player
+
+    @property
+    def session(self) -> RESTSession:
+        """The session related rest actions."""
+        return self._rest_session
+
+    async def fetch_info(self) -> Info:
+        """Fetch information.
+
+        Fetch the information about the Lavalink server.
+
+        Raises
+        ------
+        LavalinkException
+            If an error code of 4XX or 5XX is received, if if no data is received at all, when data was expected.
+        BuildException
+            Failure to build `abc.Info`
+
+        Returns
+        -------
+        Info
+            Returns an information object.
+        """
+        try:
+            _logger.log(internal.Trace.LEVEL, f"running GET /info")
+            resp = await self._rest_handler(
+                "/info", self._client._internal.headers, _HttpMethod.GET
+            )
+        except LavalinkException:
+            raise
+        except ValueError as e:
+            raise LavalinkException(e)
+
+        try:
+            info_resp = Info._from_payload(resp)
+        except Exception as e:
+            raise BuildException(e)
+
+        return info_resp
+
+    async def _rest_handler(
+        self,
+        url: str,
+        headers: t.Mapping[str, t.Any],
+        method: _HttpMethod,
+        json: t.Mapping[str, t.Any] | t.Sequence[t.Any] = {},
+        params: t.Mapping[str, t.Any] = {},
+    ) -> t.Mapping[str, t.Any]:
+        async with aiohttp.ClientSession() as session:
+            try:
+                async with session.request(
+                    method.value,
+                    self._client._internal.base_uri + url,
+                    headers=headers,
+                    json=json,
+                    params=params,
+                ) as response:
+                    if response.status >= 400:
+                        raise LavalinkException(
+                            f"A {response.status} error has occurred."
+                        )
+
+                    try:
+                        payload = await response.json()
+                    except Exception:
+                        raise ValueError(
+                            "Json data was not received from the response."
+                        )
+
+                    return payload
+            except Exception as e:
+                raise LavalinkException(e)
+
+
+class RESTSession:
+    """REST Session.
+
+    !!! WARNING
+        Please do not create this on your own. Please use the rest attribute, in the base client object you created.
+    """
+
+    def __init__(self, rest: RESTClient) -> None:
+        self._rest = rest
+
+    async def update(self, session_id: str) -> Session:
+        """Session Update.
+
+        Update the current session.
+
+        Parameters
+        ----------
+        session_id : str
+            The Session ID connected to the update.
+
+        Raises
+        ------
+        LavalinkException
+            If an error code of 4XX or 5XX is received, if if no data is received at all, when data was expected.
+        BuildException
+            Failure to build the session object.
+
+        Returns
+        -------
+        Session
+            The session object information.
+        """
+        try:
+            _logger.log(internal.Trace.LEVEL, f"running PATCH /sessions/{session_id}")
+            resp = await self._rest._rest_handler(
+                "/sessions/" + session_id,
+                self._rest._client._internal.headers,
+                _HttpMethod.PATCH,
+            )
+        except LavalinkException:
+            raise
+        except ValueError as e:
+            raise LavalinkException(e)
+
+        try:
+            session_model = Session._from_payload(resp)
+        except Exception as e:
+            raise BuildException(e)
+
+        return session_model
+
+
+class RESTPlayer:
+    """REST Player.
+
+    !!! WARNING
+        Please do not create this on your own. Please use the rest attribute, in the base client object you created.
+    """
+
+    def __init__(self, rest: RESTClient) -> None:
+        self._rest = rest
+
+    async def fetch_all(self, session_id: str) -> t.Sequence[Player] | None:
+        """Fetch all players.
+
+        Fetch all of the players in the current session.
+
+        Parameters
+        ----------
+        session_id : str
+            The Session ID that the players are attached too.
+
+        Raises
+        ------
+        LavalinkException
+            If an error code of 4XX or 5XX is received, if if no data is received at all, when data was expected.
+        BuildException
+            Failure to build the player object.
+
+        Returns
+        -------
+        typing.Sequence[Player]
+            The players that are attached to the session.
+        """
+        try:
+            _logger.log(internal.Trace.LEVEL, f"running GET /sessions/{session_id}/players")
+            resp = await self._rest._rest_handler(
+                "/sessions/" + session_id + "/players",
+                self._rest._client._internal.headers,
+                _HttpMethod.GET,
+            )
+        except LavalinkException:
+            raise
+        except ValueError as e:
+            raise LavalinkException(e)
+
+        player_list: list[Player] = []
+
+        for _, value in resp.items():
+            try:
+                player_model = Player._from_payload(value)
+            except Exception as e:
+                raise BuildException(e)
+
+            player_list.append(player_model)
+
+        return player_list
+
+    async def fetch(self, session_id: str, guild_id: hikari.Snowflake) -> Player | None:
+        """Fetch a player.
+
+        Fetch a specific player, for the specified Guild id.
+
+        Parameters
+        ----------
+        session_id : str
+            The Session ID that the players are attached too.
+        guild_id : hikari.Snowflake
+            The Guild ID that the player is attached to.
+
+        Raises
+        ------
+        LavalinkException
+            If an error code of 4XX or 5XX is received, if if no data is received at all, when data was expected.
+        BuildException
+            Failure to build the player object.
+
+        Returns
+        -------
+        Player
+            The player that was found for the specified guild.
+        """
+        try:
+            _logger.log(internal.Trace.LEVEL, f"running GET /sessions/{session_id}/players/{guild_id}")
+            resp = await self._rest._rest_handler(
+                "/sessions/" + session_id + "/players/" + str(guild_id),
+                self._rest._client._internal.headers,
+                _HttpMethod.GET,
+            )
+        except LavalinkException:
+            raise
+        except ValueError as e:
+            raise LavalinkException(e)
+
+        try:
+            player_model = Player._from_payload(resp)
+        except Exception as e:
+            raise BuildException(e)
+
+        return player_model
+
+    async def update(
+        self,
+        guild_id: hikari.Snowflake,
+        session_id: str,
+        *,
+        track: hikari.UndefinedNoneOr[Track] = hikari.UNDEFINED,
+        position: hikari.UndefinedOr[int] = hikari.UNDEFINED,
+        end_time: hikari.UndefinedOr[int] = hikari.UNDEFINED,
+        volume: hikari.UndefinedOr[int] = hikari.UNDEFINED,
+        paused: hikari.UndefinedOr[bool] = hikari.UNDEFINED,
+        filter: hikari.UndefinedNoneOr[Filter] = hikari.UNDEFINED,
+        voice: hikari.UndefinedOr[PlayerVoice] = hikari.UNDEFINED,
+        no_replace: bool = True,
+    ) -> Player:
+        """Update a player.
+
+        Update a specific player, for the specified Guild id.
+
+        !!! info
+            If no_replace is True, then setting a track to the track option, will not do anything.
+
+        Parameters
+        ----------
+        session_id : str
+            The Session ID that the players are attached too.
+        guild_id : hikari.Snowflake
+            The Guild ID that the player is attached to.
+        track : hikari.UndefinedNoneOr[Track]
+            The track you wish to set.
+        position : hikari.UndefinedNoneOr[int]
+            The new position for the track.
+        end_time : hikari.UndefinedNoneOr[int]
+            The end time for the track.
+        volume : hikari.UndefinedNoneOr[int]
+            The volume of the player.
+        paused : hikari.UndefinedNoneOr[bool]
+            Whether or not to pause the player.
+        filter : hikari.UndefinedNoneOr[Filter]
+            The filter you wish to set, or remove.
+        voice : hikari.UndefinedNoneOr[PlayerVoice]
+            The player voice object you wish to set.
+        no_replace : bool
+            Whether or not the track can be replaced.
+
+        Raises
+        ------
+        LavalinkException
+            If an error code of 4XX or 5XX is received, if if no data is received at all, when data was expected.
+        BuildException
+            Failure to build the player object.
+
+        Returns
+        -------
+        Player
+            The player that was found for the specified guild.
+        """
+        patch_data: dict[str, t.Any] = {}
+
+        if track != hikari.UNDEFINED:
+            if track is None:
+                patch_data.update(
+                    {
+                        "track": {
+                            "encoded": None,
+                        }
+                    }
+                )
+            else:
+                patch_data.update(
+                    {
+                        "track": {
+                            "encoded": track.encoded,
+                        }
+                    }
+                )
+
+        if position != hikari.UNDEFINED:
+            patch_data.update({"position": position})
+
+        if end_time != hikari.UNDEFINED:
+            patch_data.update({"endTime": end_time})
+
+        if volume != hikari.UNDEFINED:
+            patch_data.update({"volume": volume})
+
+        if paused != hikari.UNDEFINED:
+            patch_data.update({"paused": paused})
+
+        if voice != hikari.UNDEFINED:
+            patch_data.update(
+                {
+                    "voice": {
+                        "token": voice.token,
+                        "endpoint": voice.endpoint[6:],
+                        "sessionId": voice.session_id,
+                    }
+                }
+            )
+
+        if filter != hikari.UNDEFINED:
+            if filter is None:
+                patch_data.update({"filters": None})
+            else:
+                patch_data.update({"filters": filter._build()})
+        new_headers = self._rest._client._internal.headers.copy()
+
+        new_headers.update({"Content-Type": "application/json"})
+
+        params = {"noReplace": "false"}
+
+        if no_replace:
+            params.update({"noReplace": "true"})
+
+        try:
+            _logger.log(internal.Trace.LEVEL, f"running PATCH /sessions/{session_id}/players/{guild_id} with params: {params} and json: {patch_data}")
+            resp = await self._rest._rest_handler(
+                "/sessions/" + session_id + "/players/" + str(guild_id),
+                self._rest._client._internal.headers,
+                _HttpMethod.PATCH,
+                json=patch_data,
+                params=params,
+            )
+        except LavalinkException:
+            raise
+        except ValueError as e:
+            raise LavalinkException(e)
+
+        try:
+            player_model = Player._from_payload(resp)
+        except Exception as e:
+            raise BuildException(e)
+
+        return player_model
+
+    async def delete(self, session_id: str, guild_id: hikari.Snowflake) -> None:
+        """Delete player.
+
+        Delete a specific player, from the specified guild.
+
+        Parameters
+        ----------
+        session_id : str
+            The Session ID that the players are attached too.
+        guild_id : hikari.Snowflake
+            The Guild ID that the player is attached to.
+
+        Raises
+        ------
+        LavalinkException
+            If an error code of 4XX or 5XX is received, if if no data is received at all, when data was expected.
+        ValueError
+            Json data could not be found or decoded.
+        """
+        try:
+            _logger.log(internal.Trace.LEVEL, f"running DELETE /sessions/{session_id}/players/{guild_id}")
+            await self._rest._rest_handler(
+                "/sessions/" + session_id + "/players/" + str(guild_id),
+                self._rest._client._internal.headers,
+                _HttpMethod.DELETE,
+            )
+        except LavalinkException:
+            raise
+        except ValueError as e:
+            raise LavalinkException(e)
+
+
+class RESTTrack:
+    """REST Track.
+
+    !!! WARNING
+        Please do not create this on your own. Please use the rest attribute, in the base client object you created.
+    """
+
+    def __init__(self, rest: RESTClient) -> None:
+        self._rest = rest
+
+    async def load(self, query: str) -> SearchResult | Playlist | Track | None:
+        """Load tracks.
+
+        Load tracks to be able to play on a player.
+
+        Parameters
+        ----------
+        query : str
+            The query for a track/url
+
+        Raises
+        ------
+        LavalinkException
+            If an error code of 4XX or 5XX is received, if if no data is received at all, when data was expected.
+        BuildException
+            If it fails to build the [SearchResult][ongaku.abc.track.SearchResult], [Playlist][ongaku.abc.track.Playlist] or [Track][ongaku.abc.track.Track]
+
+        Returns
+        -------
+        SearchResult
+            If it was not a url, you will always receive this.
+        Playlist
+            If a playlist url is sent, you will receive this option.
+        Track
+            If a song/track url is sent, you will receive this option.
+        """
+        params: dict[str, t.Any] = {"identifier": query}
+
+        try:
+            _logger.log(internal.Trace.LEVEL, f"running GET /loadtracks with params: {params}")
+            resp = await self._rest._rest_handler(
+                "/loadtracks",
+                self._rest._client._internal.headers,
+                _HttpMethod.GET,
+                params=params,
+            )
+        except LavalinkException:
+            raise
+        except ValueError as e:
+            raise LavalinkException(e)
+
+        load_type = resp["loadType"]
+
+        build = None
+
+        if load_type == "empty":
+            _logger.log(internal.Trace.LEVEL, f"loadType is empty.")
+
+        elif load_type == "error":
+            _logger.log(internal.Trace.LEVEL, f"loadType caused an error.")
+            raise LavalinkException(ExceptionError._from_payload(resp["data"]))
+
+        elif load_type == "search":
+            _logger.log(internal.Trace.LEVEL, f"loadType was a search result.")
+            build = SearchResult._from_payload(resp["data"])
+
+
+        elif load_type == "track":
+            _logger.log(internal.Trace.LEVEL, f"loadType was a track link.")
+            build = Track._from_payload(resp["data"])
+
+
+        elif load_type == "playlist":
+            _logger.log(internal.Trace.LEVEL, f"loadType was a playlist link.")
+            build = Playlist._from_payload(resp["data"])
+
+        else:
+            raise Exception("An unknown loadType was received.")
+        
+        return build
+
+    async def decode(self, code: str) -> Track:
+        """Decode a track.
+
+        Decode a track, from its BASE64 Object.
+
+        Parameters
+        ----------
+        code : str
+            The BASE64 code, of the specified track.
+
+        Raises
+        ------
+        LavalinkException
+            If an error code of 4XX or 5XX is received, if if no data is received at all, when data was expected.
+        BuildException
+            If it fails to build the [SearchResult][ongaku.abc.track.SearchResult], [Playlist][ongaku.abc.track.Playlist] or [Track][ongaku.abc.track.Track]
+
+        Returns
+        -------
+        Track
+            The track that came from the encoded code.
+        """
+        params = {"encodedTrack": code}
+
+        try:
+            _logger.log(internal.Trace.LEVEL, f"running GET /decodetrack with params: {params}")
+            resp = await self._rest._rest_handler(
+                self._rest._client._internal.base_uri + "/decodetrack",
+                self._rest._client._internal.headers,
+                _HttpMethod.GET,
+                params=params,
+            )
+        except LavalinkException:
+            raise
+        except ValueError as e:
+            raise LavalinkException(e)
+
+        try:
+            track = Track._from_payload(resp)
+        except Exception as e:
+            raise BuildException(e)
+
+        return track
+
+    async def decode_many(self, codes: t.Sequence[str]) -> t.Sequence[Track]:
+        """Decode multiple tracks.
+
+        Decode multiple tracks, via their BASE64 codes.
+
+        Parameters
+        ----------
+        codes : typing.Sequence[str]
+            The BASE64 codes, of the specified tracks.
+
+        Raises
+        ------
+        LavalinkException
+            If an error code of 4XX or 5XX is received, if if no data is received at all, when data was expected.
+        BuildException
+            If it fails to build the [SearchResult][ongaku.abc.track.SearchResult], [Playlist][ongaku.abc.track.Playlist] or [Track][ongaku.abc.track.Track]
+
+        Returns
+        -------
+        typing.Sequence[Track]
+            The track that came from the encoded code.
+        """
+        try:
+            _logger.log(internal.Trace.LEVEL, f"running GET /decodetracks with json: {[*codes]}")
+            resp = await self._rest._rest_handler(
+                self._rest._client._internal.base_uri + "/decodetracks",
+                self._rest._client._internal.headers,
+                _HttpMethod.GET,
+                json=[*codes],
+            )
+        except LavalinkException:
+            raise
+        except ValueError as e:
+            raise LavalinkException(e)
+
+        tracks: list[Track] = []
+        for t in resp.values():
+            try:
+                track = Track._from_payload(t)
+            except Exception as e:
+                raise BuildException(e)
+
+            tracks.append(track)
+
+        return tracks
+
+
+# MIT License
+
+# Copyright (c) 2023 MPlatypus
+
+# Permission is hereby granted, free of charge, to any person obtaining a copy
+# of this software and associated documentation files (the "Software"), to deal
+# in the Software without restriction, including without limitation the rights
+# to use, copy, modify, merge, publish, distribute, sublicense, and/or sell
+# copies of the Software, and to permit persons to whom the Software is
+# furnished to do so, subject to the following conditions:
+
+# The above copyright notice and this permission notice shall be included in all
+# copies or substantial portions of the Software.
+
+# THE SOFTWARE IS PROVIDED "AS IS", WITHOUT WARRANTY OF ANY KIND, EXPRESS OR
+# IMPLIED, INCLUDING BUT NOT LIMITED TO THE WARRANTIES OF MERCHANTABILITY,
+# FITNESS FOR A PARTICULAR PURPOSE AND NONINFRINGEMENT. IN NO EVENT SHALL THE
+# AUTHORS OR COPYRIGHT HOLDERS BE LIABLE FOR ANY CLAIM, DAMAGES OR OTHER
+# LIABILITY, WHETHER IN AN ACTION OF CONTRACT, TORT OR OTHERWISE, ARISING FROM,
+# OUT OF OR IN CONNECTION WITH THE SOFTWARE OR THE USE OR OTHER DEALINGS IN THE
+# SOFTWARE.